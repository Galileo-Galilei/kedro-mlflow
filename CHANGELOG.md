# Changelog

## [Unreleased]

<<<<<<< HEAD
### Added

-   :sparkles: All datasets can now take a metadata parameter ([#625](https://github.com/Galileo-Galilei/kedro-mlflow/issues/625), [#633](https://github.com/Galileo-Galilei/kedro-mlflow/pull/633))
=======
## [0.14.2] - 2025-02-16

### Fixed

-   :bug: :construction_worker: Ensure `mlflow.yml` is package with the package distribution so that `kedro mlflow init` can find it (\[[#635](https://github.com/Galileo-Galilei/kedro-mlflow/issues/635)]).
>>>>>>> 2920a265

## [0.14.1] - 2025-02-12

### Changed

-   :memo: Change documentation theme to [the pydata sphinx theme](https://pydata-sphinx-theme.readthedocs.io/en/stable/#), and refactor sections to make them clearer  ([#621](https://github.com/Galileo-Galilei/kedro-mlflow/pull/621))

### Fixed

-   :bug: Fix a regression introduced by `0.13.4` and enable again to load an artifact from a different `run_id` ([#622](https://github.com/Galileo-Galilei/kedro-mlflow/issues/622)).  

## [0.14.0] - 2025-01-28

### Added

-   :sparkles: Enable to override parameters and the runner at predict time in `KedroPipelineModel` ([#445](https://github.com/Galileo-Galilei/kedro-mlflow/issues/445), [#612](https://github.com/Galileo-Galilei/kedro-mlflow/pull/612))

### Changed

-   :boom: :pushpin: Pin `mlflow>=2.7.0` to support predict parameters for custom models (see above feature)

## [0.13.4] - 2024-12-14

### Fixed

-   :bug: :ambulance: Ensure `MlflowArtifactDataset` logs in the same run that parameters to when using `mlflow>=2.18` in combination with `ThreadRunner` ([#613](https://github.com/Galileo-Galilei/kedro-mlflow/issues/613))

## [0.13.3] - 2024-10-29

### Added

-   :sparkles: Implement missing `PipelineML` filtering functionalities to let `kedro` display resume hints and avoid breaking `kedro-viz` ([#377](https://github.com/Galileo-Galilei/kedro-mlflow/pull/377), [#601, Calychas](https://github.com/Galileo-Galilei/kedro-mlflow/pull/601))
-   :sparkles: Sanitize parameters name with unsupported characters to avoid `mlflow` errors when logging ([#595, pascalwhoop](https://github.com/Galileo-Galilei/kedro-mlflow/pull/595))
-   :loud_sound: Add logs about the exact `run_id` loaded within a `MlflowRegistryDataset` because some URI are confusing (e.g. `latest`) and hard to debug ([#552](https://github.com/Galileo-Galilei/kedro-mlflow/pull/552))

### Changed

-   :pushpin: :sparkles: Removed lower and upper bounds for `python` versions of to be constantly in sync with `kedro` and make migrations faster ([#603](https://github.com/Galileo-Galilei/kedro-mlflow/issues/603))
-   :heavy_plus_sign: :heavy_minus_sign: Removed [`pytest-lazy-fixture`](https://pypi.org/project/pytest-lazy-fixture/) in favor of [`pytest-lazy-fixtures`](https://pypi.org/project/pytest-lazy-fixtures/) which has less reputation but is more up to date. The former has [not been updated in two years](https://github.com/TvoroG/pytest-lazy-fixture/issues/63) and is [not compatible with recent pytest](https://github.com/TvoroG/pytest-lazy-fixture/issues). ([#524](https://github.com/Galileo-Galilei/kedro-mlflow/issues/524), [#604](https://github.com/Galileo-Galilei/kedro-mlflow/issues/604))

## [0.13.2] - 2024-10-15

### Fixed

-   :bug: :ambulance: Fix `MlflowArtifactDataset` `load` and `save` methods to make them compatible with modern datasets without private `_load` and `_save` introduced in `kedro-datasets>=5.0.0` ([#598](https://github.com/Galileo-Galilei/kedro-mlflow/issues/598))

## [0.13.1] - 2024-09-24

### Added

-   :sparkles: Add support for "modern" datasets ([introduced in Kedro 0.19.7](https://github.com/kedro-org/kedro/commit/52458c2addd1827623d06c20228b709052a5fdf3)) that expose `load` and `save` publicly ([#590, deepyaman](https://github.com/Galileo-Galilei/kedro-mlflow/pull/590))

### Fixed

-   :bug: Refactor `MlflowMetricsHistoryDataset` to avoid using  `get_all_metrics` internally because this function cannot save metrics on a remote server ([#582](https://github.com/Galileo-Galilei/kedro-mlflow/issues/582))

## [0.13.0] - 2024-09-01

### Added

-   :sparkles: Add support for loading model with alias in `MlflowModelRegistryDataset` ([#553](https://github.com/Galileo-Galilei/kedro-mlflow/issues/553))

### Changed

-   :boom: :pushpin: Officially drop support for `mlflow<1.29.0` which was implicit since the introduction of `km.random_name` resolver in [#481](https://github.com/Galileo-Galilei/kedro-mlflow/issues/481) ([#571](https://github.com/Galileo-Galilei/kedro-mlflow/issues/571))

-   :memo: :loud_sound:  Various improvements to documentation and logging ([#549](https://github.com/Galileo-Galilei/kedro-mlflow/issues/549), [#554](https://github.com/Galileo-Galilei/kedro-mlflow/issues/554), [#567](https://github.com/Galileo-Galilei/kedro-mlflow/issues/567))

### Fixed

-   :bug: Implement `only_nodes_with_namespace` and `__sub__` methods in `PipelineML` for `kedro-viz>=9.2.0` compatibility ([#569](https://github.com/Galileo-Galilei/kedro-mlflow/issues/569))

## [0.12.2] - 2024-04-18

### Added

-   :construction_worker: :package: Add build distribution (instead of source only distribution) to PyPI release to make install easier and faster ([#515](https://github.com/Galileo-Galilei/kedro-mlflow/issues/515))
-   :memo: Document the ability to update configuration at runtime ([#395](https://github.com/Galileo-Galilei/kedro-mlflow/issues/395))

### Changed

-   :sparkles: Project level CLI commands `kedro mlflow init`, `kedro mlflow ui` and `kedro mlflow modelify` now work even inside a subdirectory and not at the root of the kedro project to be [consistent with `kedro>0.19.4`](https://github.com/kedro-org/kedro/blob/main/RELEASE.md#major-features-and-improvements-1) ([#531](https://github.com/Galileo-Galilei/kedro-mlflow/issues/531))

### Fixed

-   :bug: Proxy import of private kedro functions `_is_project` and `_find_kedro_project` to be resilient to changes ([#531](https://github.com/Galileo-Galilei/kedro-mlflow/issues/531))

## [0.12.1] - 2024-02-09

### Added

-   :sparkles: Add a `km.random_name` resolver which enables to use auto-generated names for kedro runs instead of pipeline name in the `mlflow.yml` configuration file ([#426](https://github.com/Galileo-Galilei/kedro-mlflow/issues/426))

### Fixed

-   :bug: Add support for dataset factories in `KedroPipelineModel` ([#516, sebastiandro](https://github.com/Galileo-Galilei/kedro-mlflow/pull/516))

## [0.12.0] - 2023-12-19

### Added

-   :sparkles: Add support for python 3.11 ([#450, rxm7706](https://github.com/Galileo-Galilei/kedro-mlflow/pull/450))
-   :sparkles: :arrow_up: Add support for pydantic v2 ([#476](https://github.com/Galileo-Galilei/kedro-mlflow/pull/476))
-   :sparkles: :arrow_up: Add support for `kedro==0.19.X` ([#](https://github.com/Galileo-Galilei/kedro-mlflow/pull/))

### Changed

-   :boom: ::arrow_up:: Drop support for `kedro==0.18.X` series.
-   :boom: :sparkles: Change default `copy_mode`  to `"assign"` in `KedroPipelineModel` because this is the most efficient setup (and usually the desired one) when serving a Kedro `Pipeline` as a Mlflow model. This is different from Kedro's default which is to deepcopy the dataset ([#463](https://github.com/Galileo-Galilei/kedro-mlflow/pull/463)).
-   :boom: :recycle: `MlflowArtifactDataset.__init__` method `data_set` argument is renamed `dataset` to match new Kedro conventions ([#391](https://github.com/Galileo-Galilei/kedro-mlflow/pull/391)).
-   :boom: :recycle: Rename the following `DataSets` with the `Dataset` suffix (without capitalized `S`) to match new kedro conventions from `kedro>=0.19` and onwards ([#439, ShubhamZoro](https://github.com/Galileo-Galilei/kedro-mlflow/pull/439)):
    -   `MlflowArtifactDataSet`->`MlflowArtifactDataset`
    -   `MlflowAbstractModelDataSet`->`MlflowAbstractModelDataset`
    -   `MlflowModelRegistryDataSet`->`MlflowModelRegistryDataset`
    -   `MlflowMetricDataSet`->`MlflowMetricDataset`
    -   `MlflowMetricHistoryDataSet`->`MlflowMetricHistoryDataset`
-   :boom: :recycle: Rename the following `DataSets` to make their use more explicit, and use the `Dataset` suffix:
    -   `MlflowModelLoggerDataSet`->`MlflowModelTrackingDataset` ([#391](https://github.com/Galileo-Galilei/kedro-mlflow/pull/391))
    -   `MlflowModelSaverDataSet`->`MlflowModelLocalFileSystemDataset` ([#391](https://github.com/Galileo-Galilei/kedro-mlflow/pull/391))
    -   `MlflowMetricsDataSet`->`MlflowMetricsHistoryDataset` ([#440](https://github.com/Galileo-Galilei/kedro-mlflow/pull/440))

## [0.11.10] - 2023-10-03

### Fixed

-   :bug: Avoid error when using `kedro==0.18.1` with `TemplatedConfigLoader` and no `mlflow.yml` configuration file ([#452, sami-sweng](https://github.com/Galileo-Galilei/kedro-mlflow/issues/452))

## [0.11.9] - 2023-07-23

### Fixed

-   :bug: Make `kedro-mlflow` hook log parameters when the project is configured with the `OmegaConfigLoader` instead of raising an error ([#430](https://github.com/Galileo-Galilei/kedro-mlflow/issues/430))

### Removed

-   :heavy_minus_sign: Drop support for `python=3.7` which has [reached end-of-life status](https://devguide.python.org/versions/) to prepare 0.19 ([#391](https://github.com/Galileo-Galilei/kedro-mlflow/issues/391))

## [0.11.8] - 2023-02-13

### Added

-   :sparkles: Added support for Mlflow 2.0 ([#390](https://github.com/Galileo-Galilei/kedro-mlflow/issues/390))

-   :sparkles: The `modelify` command now accepts a `--run-name` to specifiy the run name where the model is logged ([#408](https://github.com/Galileo-Galilei/kedro-mlflow/issues/408))

### Fixed

-   :memo: Update incorrect documentation about model registry with local relative filepath ([#400](https://github.com/Galileo-Galilei/kedro-mlflow/issues/400))

-   :bug: The `modelify` command now creates a conda environment based on your environment  python and kedro versions instead of hardcoded `python=3.7` and `kedro=0.16.5` ([#405](https://github.com/Galileo-Galilei/kedro-mlflow/issues/405))

-   :bug: The `modelify` command now uses correctly the `--pip-requirements` argument instead of raising an error ([#405](https://github.com/Galileo-Galilei/kedro-mlflow/issues/405))

-   :bug: The `modelify` command now uses `modelify`  as a default run name ([#408](https://github.com/Galileo-Galilei/kedro-mlflow/issues/408))

## [0.11.7] - 2023-01-28

### Added

-   :sparkles: Added a `MlflowModelRegistryDataSet`  in `kedro_mlflow.io.models` to enable fetching a mlflow model from the mlflow model registry by its name([#260](https://github.com/Galileo-Galilei/kedro-mlflow/issues/260))

### Fixed

-   :bug: Use  `__default__` as a run name if the pipeline is not specified in the `kedro run` commmand to avoid empty names ([#392](https://github.com/Galileo-Galilei/kedro-mlflow/issues/392))

## [0.11.6] - 2023-01-09

### Changed

-   :sparkles: `kedro-mlflow` now uses the default configuration (ignoring `mlflow.yml`) if an active run already exists in the process where the pipeline is started, and uses this active run for logging. This enables using ` kedro-mlflow`  with an orchestrator which starts mlflow itself before running kedro (e.g. airflow,  the `mlflow run` command, AzureML...) ([#358](https://github.com/Galileo-Galilei/kedro-mlflow/issues/358))

## [0.11.5] - 2022-12-12

### Added

-   :sparkles: Added an extra `server.mlflow_registry_uri` key in `mlflow.yml` to set the mlflow registry uri. ([#260](https://github.com/Galileo-Galilei/kedro-mlflow/issues/260))
-   :sparkles: Add support for authorization with expiring tokens by adding an extra `server.request_header_provider` entry in `mlflow.yml` ([#357](https://github.com/Galileo-Galilei/kedro-mlflow/issues/357))

### Fixed

-   :bug: `MlflowArtifactDataSet.load()` now correctly loads the artifact when both `artifact_path` and `run_id` arguments are specified. Previous fix in `0.11.4` did not work because when the file already exist locally, mlflow did not download it again so tests were incorrectly passing ([#362](https://github.com/Galileo-Galilei/kedro-mlflow/issues/362))

### Removed

-   :fire: :boom: Remove `reload_kedro_mlflow` line magic for notebook because kedro will deprecate the entrypoint in 0.18.3. It is still possible to access the mlflow client associated to the configuration in a notebook with `context.mlflow.server._mlflow_client` ([#349](https://github.com/Galileo-Galilei/kedro-mlflow/issues/349)). This is not considered as a breaking change since apparently no one uses it according to a [discussion with kedro's team](https://github.com/kedro-org/kedro/issues/878#issuecomment-1226545251).

## [0.11.4] - 2022-10-04

### Fixed

-   :bug: `MlflowArtifactDataSet.load()` now correctly loads the artifact when both `artifact_path` and `run_id` arguments are specified instead of raising an error ([#362](https://github.com/Galileo-Galilei/kedro-mlflow/issues/362))

## [0.11.3] - 2022-09-06

### Changed

-   :loud_sound: `kedro-mlflow` has its default logging level set to `INFO`. This was the default for `kedro<=0.18.1`. For `kedro>=0.18.2`, you can change the level in `logging.yml` ([#348](https://github.com/Galileo-Galilei/kedro-mlflow/issues/348))

### Fixed

-   :bug: `kedro-mlflow` now uses the `package_name` as experiment name by default if it is not specified. This is done to ensure consistency with the behaviour with no `mlflow.yml` file ([#328](https://github.com/Galileo-Galilei/kedro-mlflow/issues/328))
-   :memo: Update broken links to the most recent kedro and mlflow documentation

## [0.11.2] - 2022-08-28

### Changed

-   :sparkles: `kedro-mlflow` now runs even without a `mlflow.yml` file in your `conf/<env>` folder. As a consequence, running `kedro mlflow init` is now optional and should be only used for advanced configuration. ([#328](https://github.com/Galileo-Galilei/kedro-mlflow/issues/328))

## [0.11.1] - 2022-07-06

### Fixed

-   :bug: Make `pipeline_ml_factory` now correctly uses `kpm_kwargs` and `log_model_kwargs` instead of always using the default values. ([#329](https://github.com/Galileo-Galilei/kedro-mlflow/issues/329))
-   :bug: `kedro mlflow init` command no longer raises both a success and an error message when the command is failing. ([#336](https://github.com/Galileo-Galilei/kedro-mlflow/issues/336))

### Changed

-   :recycle: Refactor `KedroMlflowConfig` which no longer needs the `project_path` at instantiation. The uri validaiton is done at `setup()` time to be able to use the configuration not at a root of a kedro project. This is _not_ considered as a breaking change, because the recommended way to retrieve the config is to use `session.load_context().mlflow` which automatically calls `setup()` and hence behaviour inside a kedro project is unmodified. ([#314](https://github.com/Galileo-Galilei/kedro-mlflow/issues/314))

## [0.11.0] - 2022-06-18

### Added

-   :sparkles: :boom: The `MLFLOW_TRACKING_URI` environment variable is now used as the default tracking uri if the `server.mlflow_tracking_uri` config key is `None`. The `mlflow.yml` is changed to `server: mlflow_tracking_uri: null` to enforce this new behaviour as the default value. If the environment variable does not exists, it will behave like before. ([#321](https://github.com/Galileo-Galilei/kedro-mlflow/issues/321)).

### Changed

-   :recycle: :boom: Unify the `MlflowPipelineHook` and `MlflowNodeHook` in a single `MlflowHook` to ensure consistency in registration order ([#315](https://github.com/Galileo-Galilei/kedro-mlflow/issues/315))
-   :recycle: :technologist: :boom: The `get_mlflow_config` public function is removed. If you need to access the mlflow configuration, you can do it automatically in the context `mlflow` attribute, e.g. `session.load_context().mlflow` ([#310](https://github.com/Galileo-Galilei/kedro-mlflow/issues/310))

### Removed

-   :coffin: :boom: Remove unused `stores_environment_variables` configuration option. This key must be removed from `mlflow.yml`.
-   :arrow_up: :bug: Upgrade requirements to make support for `kedro>=0.18.1, kedro<0.19.0` explicit. This is the only valid compatibility range since `kedro-mlflow==0.10.0`, but requirements had not been updated yet ([#309](https://github.com/Galileo-Galilei/kedro-mlflow/issues/309)).

## [0.10.0] - 2022-05-15

### Added

-   :arrow_up: Add support for `kedro==0.18.1` which was broken due to kedro's removal of `_active_session` private global variable ([#309](https://github.com/Galileo-Galilei/kedro-mlflow/issues/309)).

### Fixed

-   :memo: Fix typo in documentation ([#302](https://github.com/Galileo-Galilei/kedro-mlflow/issues/302))

### Changed

-   :recycle: :boom: Refactor the `get_mlflow_config` function which now takes `context` instead of `session` as input ([#309](https://github.com/Galileo-Galilei/kedro-mlflow/issues/309))

### Removed

-   :boom: :arrow_down: Drop support for `kedro=0.18.0`. `kedro-mlflow` now supports only `kedro>=0.18.1, kedro<0.19.0` ([#309](https://github.com/Galileo-Galilei/kedro-mlflow/issues/309)).

## [0.9.0] - 2022-04-01

### Added

-   :sparkles: Add support for `kedro=0.18.X` ([#290](https://github.com/Galileo-Galilei/kedro-mlflow/issues/290))
-   :sparkles: `kedro-mlflow` is now available on `conda-forge` and can be installed with `conda install kedro-mlflow`. This is retroactive to `kedro-mlflow==0.8.1` ([#118](https://github.com/Galileo-Galilei/kedro-mlflow/issues/118))

### Removed

-   :boom: :wastebasket: Drop support for `kedro=0.17.X` ([#290](https://github.com/Galileo-Galilei/kedro-mlflow/issues/290))

## [0.8.1] - 2022-02-13

### Added

-   :sparkles: Open the UI in the default browser when the `mlflow_tracking_uri` in `mlflow.yml` is a http address instead of launching the ui server. ([#275](https://github.com/Galileo-Galilei/kedro-mlflow/issues/275))

### Fixed

-   :bug: Force the input dataset in `KedroPipelineModel` to be a `MemoryDataset` to remove unnecessary dependency to the underlying Kedro `AbstractDataset` used during training ([#273](https://github.com/Galileo-Galilei/kedro-mlflow/issues/273))
-   :bug: Make `MlflowArtifactDataset` correctly log in mlflow Kedro DataSets without a `_path` attribute like `kedro.io.PartitionedDataset`  ([#258](https://github.com/Galileo-Galilei/kedro-mlflow/issues/258)).
-   :bug: Automatically persist pipeline parameters when calling the `kedro mlflow modelify` command for consistency with how `PipelineML` objects are handled and for ease of use ([#282](https://github.com/Galileo-Galilei/kedro-mlflow/issues/282)).

## [0.8.0] - 2022-01-05

### Added

-   :sparkles: Add a `kedro mlflow modelify` command to export a pipeline as a mlflow model ([#261](https://github.com/Galileo-Galilei/kedro-mlflow/issues/261))
-   :memo: Format code blocks in documentation with `blacken-docs`
-   :construction_worker: Enforce the use of `black` and `isort` in the CI to enforce style guidelines for developers

### Changed

-   :sparkles: :boom: The `pipeline_ml_factory` accepts 2 new arguments `log_model_kwargs` (which will be passed _as is_ to `mlflow.pyfunc.log_model`) and `kpm_kwargs` (which will be passed _as is_ to `KedroPipelineModel`). This ensures perfect consistency with mlflow API and offers new possibility like saving the project source code alongside the model ([#67](https://github.com/Galileo-Galilei/kedro-mlflow/issues/67)). Note that `model_signature`, `conda_env` and `model_name` arguments are removed, and replace respectively by `log_model_kwargs["signature"]`, `log_model_kwargs["conda_env"]` and `log_model_kwargs["artifact_path"]`.
-   :sparkles: :boom: The `KedroPipelineModel` custom mlflow model now accepts any kedro `Pipeline` as input (provided they have a single DataFrame input and a single output because this is an mlflow limitation) instead of only `PipelineML` objects. This simplifies the API for user who want to customise the model logging ([#171](https://github.com/Galileo-Galilei/kedro-mlflow/issues/171)). `KedroPipelineModel.__init__` argument `pipeline_ml` is renamed `pipeline` to reflect this change.
-   :wastebasket: `kedro_mlflow.io.metrics.MlflowMetricsDataSet` is no longer deprecated because there is no alternative for now to log many metrics at the same time.
-   :boom: Refactor `mlflow.yml` to match mlflow's API ([#77](https://github.com/Galileo-Galilei/kedro-mlflow/issues/77)). To migrate projects with `kedro<0.8.0`, please update their `mlflow.yml` with `kedro mlflow init --force` command.

### Fixed

-   :bug: `KedroMlflowConfig.setup()` methods now sets the experiment globally to ensure all runs are launched under the experiment specified in the configuration even in interactive mode ([#256](https://github.com/Galileo-Galilei/kedro-mlflow/issues/256)).

### Removed

-   :fire: :boom: `KedroMlflowConfig` and `get_mlflow_config` were deprecated since `0.7.3` and are now removed from `kedro_mlflow.framework.context`. Direct import must now use `kedro_mlflow.config`.

## [0.7.6] - 2021-10-08

### Fixed

-   :bug: The reserved keyword "databricks" is no longer converted to a local filepath before setting the `MLFLOW_TRACKING_URI` to enable integration with databricks managed platform. ([#248](https://github.com/Galileo-Galilei/kedro-mlflow/issues/248))

## [0.7.5] - 2021-09-21

### Added

-   :sparkles: Add support for notebook use. When a notebook is opened via a kedro command (e.g. `kedro jupyter notebook`), you can call the `%reload_kedro_mlflow` line magic to setup mlflow configuration automatically. A `mlflow_client` to the database is also created available as a global variable ([#124](https://github.com/Galileo-Galilei/kedro-mlflow/issues/124)).
-   :memo: Add automatic API documentation through docstrings for better consistency between code and docs ([#110](https://github.com/Galileo-Galilei/kedro-mlflow/issues/110)). All docstrings are not updated yet and it will be a long term work.

### Changed

-   :recycle: `KedroMlflowConfig` was refactored with pydantic for improved type checking when loading configuration, overall robustness and autocompletion. Its keys have changed, but it is not considered as a user facing changes since the public function `get_mlflow_config()` and `KedroMlflowConfig().setup()` are not modified.

-   :wastebasket: The `kedro.framework.context` folder is moved to `kedro.config` for consistency with the Kedro repo structure: `get_mlflow_config` import must change from `from kedro_mlflow.framework.context import get_mlflow_config` to `from kedro_mlflow.config import get_mlflow_config`.

## [0.7.4] - 2021-08-30

### Added

-   :sparkles: Create an `MlflowMetricDataSet` to simplify the existing metric API. It enables logging a single float as a metric, eventually automatically increasing the "step" if the metric is going to be updated during time ([#73](https://github.com/Galileo-Galilei/kedro-mlflow/issues/73))
-   :sparkles: Create an `MlflowMetricHistoryDataSet` to simplify the existing metric API. It enables logging the evolution of a given metric during training. ([#73](https://github.com/Galileo-Galilei/kedro-mlflow/issues/73))

### Fixed

-   :bug: Dictionnary parameters with integer keys are now properly logged in mlflow when `flatten_dict_params` is set to `True` in the `mlflow.yml` instead of raising a `TypeError` ([#224](https://github.com/Galileo-Galilei/kedro-mlflow/discussions/224))
-   :bug: The user defined `sep` parameter of the `mlflow.yml` (defined in `node` section) is now used even if the parameters dictionnary has a depth>=2 ([#230](https://github.com/Galileo-Galilei/kedro-mlflow/issues/230))

### Changed

-   :recycle: Move `flatten_dict` function to `hooks.utils` folder and rename it `_flatten_dict` to make more explicit that it is not a user facing function which should not be used directly and comes with no guarantee. This is not considered as a breaking change since it is an undocumented function.
-   :wastebasket: Deprecate `MlflowMetricsDataSet` in favor of the 2 new datasets `MlflowMetricDataSet` and `MlflowMetricHistoryDataSet` newly added. It will be removed in `kedro-mlflow==0.8.0`.

## [0.7.3] - 2021-08-16

### Added

-   :sparkles: Update the `MlflowArtifactDataSet.load()` method to download the data from the `run_id` if it is specified instead of using the local filepath. This can be used for instance to continue training from a pretrained model or to retrieve the best model from an hyperparameter search ([#95](https://github.com/Galileo-Galilei/kedro-mlflow/issues/95))

## [0.7.2] - 2021-05-02

### Fixed

-   :bug: Remove global CLI command `new` (which was not implemented yet) to make project CLI commands available. It is not possible to have 2 CLI groups (one at global level , one at project level) because of a bug in `kedro==0.17.3` ([#193](https://github.com/Galileo-Galilei/kedro-mlflow/issues/193))

## [0.7.1] - 2021-04-09

### Added

-   :sparkles: It is now possible to deactivate tracking (for parameters and datasets) by specifying a key `disabled_tracking: pipelines: [<pipeline-name>]` in the `mlflow.yml` configuration file. ([#92](https://github.com/Galileo-Galilei/kedro-mlflow/issues/92))

-   :sparkles: The `kedro mlflow ui` command `host` and `port` keys can be overwritten at runtime ([#187](https://github.com/Galileo-Galilei/kedro-mlflow/issues/187))

### Fixed

-   :bug: The `kedro mlflow ui` command now reads properly the `ui:host` and `ui:port` keys from the `mlflow.yml` which were incorrectly ignored ([#187](https://github.com/Galileo-Galilei/kedro-mlflow/issues/187))

## [0.7.0] - 2021-03-17

### Added

-   :arrow_up: `kedro-mlflow` now supports `kedro>=0.17.1` ([#144](https://github.com/Galileo-Galilei/kedro-mlflow/issues/144)).

### Changed

-   :pushpin: Drop support for `kedro==0.17.0`, since the kedro core team [made a breaking change in `0.17.1`](https://github.com/quantumblacklabs/kedro/blob/master/RELEASE.md#breaking-changes-to-the-api). All future plugin updates will be only compatible with `kedro>=0.17.1`.

## [0.6.0] - 2021-03-14

### Added

-   :arrow_up: `kedro-mlflow` now supports `kedro==0.17.0` ([#144](https://github.com/Galileo-Galilei/kedro-mlflow/issues/144)). Since the kedro core team made a breaking change in the patch release `0.17.1`, it is not supported yet. They also [recommend to downgrade to 0.17.0 for stability](https://github.com/quantumblacklabs/kedro/issues/716#issuecomment-793983298).
-   :memo: Updated documentation

### Fixed

-   :bug: The support of `kedro==0.17.0` automatically makes the CLI commands available when the configuration is declared in a `pyproject.toml` instead of a `.kedro.yml`, which was not the case in previous version despite we claim it was ([#157](https://github.com/Galileo-Galilei/kedro-mlflow/issues/157)).

### Changed

-   :pushpin: Drop support for `kedro==0.16.x`. All future plugin updates will be only compatible with `kedro>=0.17.0`.

## [0.5.0] - 2021-02-21

### Added

-   :sparkles: A new `long_parameters_strategy` key is added in the `mlflow.yml` (under in the hook/node section). You can specify different strategies (`fail`, `truncate` or `tag`) to handle parameters over 250 characters which cause crashes for some mlflow backend. ([#69](https://github.com/Galileo-Galilei/kedro-mlflow/issues/69))
-   :sparkles: Add an `env` parameter to `kedro mlflow init` command to specify under which `conf/` subfolder the `mlflow.yml` should be created. ([#159](https://github.com/Galileo-Galilei/kedro-mlflow/issues/159))
-   :sparkles: The input parameters of the `inference` pipeline of a `PipelineML` object are now automatically pickle-ised and converted as artifacts. ([#158](https://github.com/Galileo-Galilei/kedro-mlflow/issues/158))
-   :memo: [Detailed documentation on how to use `pipeline_ml_factory`](https://kedro-mlflow.readthedocs.io/en/0.5.0/source/05_framework_ml/index.html) function, and more generally on how to use `kedro-mlflow` as mlops framework. This comes from [an example repo `kedro-mlflow-tutorial`](https://github.com/Galileo-Galilei/kedro-mlflow-tutorial). ([#16](https://github.com/Galileo-Galilei/kedro-mlflow/issues/16))

### Fixed

-   :pushpin: Pin the kedro version to force it to be **strictly** inferior to `0.17` which is not compatible with current `kedro-mlflow` version ([#143](https://github.com/Galileo-Galilei/kedro-mlflow/issues/143))
-   :sparkles: It is no longer assumed for the project to run that the `mlflow.yml` is located under `conf/base`. The project will run as soon as the configuration file is discovered by the registered ConfigLoader ([#159](https://github.com/Galileo-Galilei/kedro-mlflow/issues/159))

### Changed

-   :zap: :boom: The `KedroPipelineModel.load_context()` method now loads all the `DataSets` in memory in the `DataCatalog`. It is also now possible to specify the `runner` to execute the model as well as the `copy_mode` when executing the inference pipeline (instead of deepcopying the datasets between each nodes which is kedro's default). This makes the API serving with `mlflow serve` command considerably faster (~20 times faster) for models which need compiling (e.g. keras, tensorflow ...) ([#133](https://github.com/Galileo-Galilei/kedro-mlflow/issues/133))
-   :sparkles: The CLI projects commands are now always accessible even if you have not called `kedro mlflow init` yet to create a `mlflow.yml` configuration file ([#159](https://github.com/Galileo-Galilei/kedro-mlflow/issues/159))

## [0.4.1] - 2020-12-03

### Added

-   :sparkles: It is now possible to supply credentials for the mlflow tracking server within `mlflow.yml` and `credentials.yml`. They will be exported as environment variables during the run. ([#31](https://github.com/Galileo-Galilei/kedro-mlflow/issues/31))

### Fixed

-   :bug: Fix `TypeError: unsupported operand type(s) for /: 'str' and 'str'` when using `MlflowArtifactDataSet` with `MlflowModelLocalFileSystemDataset` ([#116](https://github.com/Galileo-Galilei/kedro-mlflow/issues/116))
-   :memo: Fix various docs typo ([#6](https://github.com/Galileo-Galilei/kedro-mlflow/issues/6))
-   :bug: When the underlying Kedro pipeline fails, the associated mlflow run is now marked as 'FAILED' instead of 'FINISHED'. It is rendered with a red cross instead of the green tick in the mlflow user interface ([#121](https://github.com/Galileo-Galilei/kedro-mlflow/issues/121)).
-   :bug: Fix a bug which made `KedroPipelineModel` impossible to load if one of its artifact was a `MlflowModel<Saver/Logger>DataSet`. These datasets were not deepcopiable because of one their attributes was a module ([#122](https://github.com/Galileo-Galilei/kedro-mlflow/issues/122)).

### Changed

-   :memo: Refactor doc structure for readability ([#6](https://github.com/Galileo-Galilei/kedro-mlflow/issues/6))
-   :zap: :boom: The `KedroMlflowConfig` no longer creates the mlflow experiment and access to the mlflow tracking server when it is instantiated. A new `setup()` method sets up the mlflow configuration (tracking uri, credentials and experiment management) but must now be called explicitly. ([#97](https://github.com/Galileo-Galilei/kedro-mlflow/issues/97))

## [0.4.0] - 2020-11-03

### Added

-   :arrow_up: `kedro-mlflow` now supports `kedro>=0.16.5` ([#62](https://github.com/Galileo-Galilei/kedro-mlflow/issues/62))
-   :sparkles: `kedro-mlflow` now supports configuring the project in `pyproject.toml`  (_Only for kedro>=0.16.5_) ([#96](https://github.com/Galileo-Galilei/kedro-mlflow/issues/96))
-   :sparkles: `pipeline_ml_factory` now accepts that `inference` pipeline `inputs` may be in `training` pipeline `inputs` ([#71](https://github.com/Galileo-Galilei/kedro-mlflow/issues/71))
-   :sparkles: `pipeline_ml_factory` now infer automatically the schema of the input dataset to validate data automatically at inference time. The output schema can be declared manually in `model_signature` argument ([#70](https://github.com/Galileo-Galilei/kedro-mlflow/issues/70))
-   :sparkles: Add two DataSets for model logging and saving: `MlflowModelTrackingDataset` and `MlflowModelLocalFileSystemDataset` ([#12](https://github.com/Galileo-Galilei/kedro-mlflow/issues/12))
-   :sparkles: `MlflowPipelineHook` and `MlflowNodeHook` are now [auto-registered](https://kedro.readthedocs.io/en/latest/hooks/introduction.html#registering-your-hook-implementations-with-kedro) if you use `kedro>=0.16.4` ([#29](https://github.com/Galileo-Galilei/kedro-mlflow/issues/29))

### Fixed

-   :zap: `get_mlflow_config` now uses the Kedro `ProjectContext` `ConfigLoader` to get configs ([#66](https://github.com/Galileo-Galilei/kedro-mlflow/issues/66)). This indirectly solves the following issues:
    -   `get_mlflow_config` now works in interactive mode if `load_context` is called  with a path different from the working directory ([#30](https://github.com/Galileo-Galilei/kedro-mlflow/issues/30))
    -   `kedro_mlflow` now works fine with `kedro jupyter notebook` independently of the working directory ([#64](https://github.com/Galileo-Galilei/kedro-mlflow/issues/64))
    -   You can use global variables in `mlflow.yml` which is now properly parsed if you use a `TemplatedConfigLoader` ([#72](https://github.com/Galileo-Galilei/kedro-mlflow/issues/72))
-   :bug: `MlflowMetricsHistoryDataset` now saves in the specified `run_id` instead of the current one when the prefix is not specified ([#62](https://github.com/Galileo-Galilei/kedro-mlflow/issues/62))
-   :memo: Other bug fixes and documentation improvements ([#6](https://github.com/Galileo-Galilei/kedro-mlflow/issues/6), [#99](https://github.com/Galileo-Galilei/kedro-mlflow/issues/99))

### Changed

-   :sparkles: :boom: The `KedroPipelineModel` now unpacks the result of the `inference` pipeline and no longer returns a dictionary with the name in the `DataCatalog` but only the predicted value ([#93](https://github.com/Galileo-Galilei/kedro-mlflow/issues/93))
-   :recycle: :boom: The `PipelineML.extract_pipeline_catalog` is renamed `PipelineML._extract_pipeline_catalog` to indicate it is a private method and is not intended to be used directly by end users who should rely on `PipelineML.extract_pipeline_artifacts` ([#100](https://github.com/Galileo-Galilei/kedro-mlflow/issues/100))
-   :building_construction: :boom: The `MlflowArtifactDataSet` is moved from `kedro_mlflow.io` folder to `kedro_mlflow.io.artifacts`. ([#109](https://github.com/Galileo-Galilei/kedro-mlflow/issues/109))
-   :building_construction: :boom: The `MlflowMetricsDataSet` is moved from `kedro_mlflow.io` folder to `kedro_mlflow.io.metrics`. ([#109](https://github.com/Galileo-Galilei/kedro-mlflow/issues/109))

### Removed

-   :recycle: :boom: `kedro mlflow init` command is no longer declaring hooks in `run.py`. You must now [register your hooks manually](https://kedro-mlflow.readthedocs.io/en/stable/source/02_installation/02_setup.html#declaring-kedro-mlflow-hooks) in the `run.py` if you use `kedro>=0.16.0, <0.16.3` ([#62](https://github.com/Galileo-Galilei/kedro-mlflow/issues/62)).
-   :fire: Remove `pipeline_ml` function which was deprecated in 0.3.0. It is now replaced by `pipeline_ml_factory` ([#105](https://github.com/Galileo-Galilei/kedro-mlflow/issues/105))
-   :fire: Remove `MlflowDataSet` dataset which was deprecated in 0.3.0. It is now replaced by `MlflowArtifactDataSet` ([#105](https://github.com/Galileo-Galilei/kedro-mlflow/issues/105))

## [0.3.0] - 2020-10-11

### Added

-   :sparkles: Add dataset `MlflowMetricsDataSet` for metrics logging ([#9](https://github.com/Galileo-Galilei/kedro-mlflow/issues/9)) and update documentation for metrics.
-   :construction_worker: Add CI workflow `create-release` to ensure release consistency and up-to-date CHANGELOG. ([#57](https://github.com/Galileo-Galilei/kedro-mlflow/issues/57), [#68](https://github.com/Galileo-Galilei/kedro-mlflow/pull/68))
-   :memo: Add templates for issues and pull requests ([#57](https://github.com/Galileo-Galilei/kedro-mlflow/issues/57), [#68](https://github.com/Galileo-Galilei/kedro-mlflow/pull/68))

### Fixed

-   :bug: Versioned datasets artifacts logging are handled correctly ([#41](https://github.com/Galileo-Galilei/kedro-mlflow/issues/41))
-   :bug: MlflowDataSet handles correctly datasets which are inherited from AbstractDataset ([#45](https://github.com/Galileo-Galilei/kedro-mlflow/issues/45))
-   :zap: Change the test in `_generate_kedro_command` to accept both empty `Iterable`s(default in CLI mode) and `None` values (default in interactive mode) ([#50](https://github.com/Galileo-Galilei/kedro-mlflow/issues/50))
-   :zap: Force to close all mlflow runs when a pipeline fails. It prevents further execution of the pipeline to be logged within the same mlflow run_id as the failing pipeline. ([#10](https://github.com/Galileo-Galilei/kedro-mlflow/issues/10))
-   :memo: Fix various documentation typos ([#34](https://github.com/Galileo-Galilei/kedro-mlflow/pull/34), [#35](https://github.com/Galileo-Galilei/kedro-mlflow/pull/35), [#36](https://github.com/Galileo-Galilei/kedro-mlflow/pull/36) and more)
-   :memo: Update README (add badges for readibility, add a "main contributors" section to give credit, fix typo in install command, link to milestones for more up-to-date priorities) ([#57](https://github.com/Galileo-Galilei/kedro-mlflow/issues/57), [#68](https://github.com/Galileo-Galilei/kedro-mlflow/pull/68))
-   :construction_worker: Fix bug in CI deployment workflow and rename it to `publish` ([#57](https://github.com/Galileo-Galilei/kedro-mlflow/issues/57), [#68](https://github.com/Galileo-Galilei/kedro-mlflow/pull/68))
-   :bug: Fix a bug in `MlflowDataSet` which sometimes failed to log on remote storage (S3, Azure Blob storage) with underlying `log_artifacts` when the kedro's `AbstractDataset._filepath` was a `pathlib.PurePosixPath` object instead of a string ([#74](https://github.com/Galileo-Galilei/kedro-mlflow/issues/74)).
-   :construction_worker: Add a CI for release candidate creation and use actions to enforce semantic versioning and [Keep a Changelog](https://keepachangelog.com/en/1.0.0/) format.

### Changed

-   :recycle: Remove `conda_env` and `model_name` arguments from `MlflowPipelineHook` and add them to `PipelineML` and `pipeline_ml`. This is necessary for incoming hook auto-discovery in future release and it enables having multiple `PipelineML` in the same project ([#58](https://github.com/Galileo-Galilei/kedro-mlflow/pull/58)). This mechanically fixes [#54](https://github.com/Galileo-Galilei/kedro-mlflow/issues/54) by making `conda_env` path absolute for airflow support.
-   :recycle: :boom: `flatten_dict_params`, `recursive` and `sep` arguments of the `MlflowNodeHook` are moved to the `mlflow.yml` config file to prepare plugin auto registration. This also modifies the `run.py` template (to remove the args) and the `mlflow.yml` keys to add a `hooks` entry. ([#59](https://github.com/Galileo-Galilei/kedro-mlflow/pull/59))
-   :construction_worker: Rename CI workflow to `test` ([#57](https://github.com/Galileo-Galilei/kedro-mlflow/issues/57), [#68](https://github.com/Galileo-Galilei/kedro-mlflow/pull/68))
-   :zap: The `input_name` attributes of `PipelineML` is now a python property and makes a check at setting time to prevent setting an invalid value. The check ensures that `input_name` is a valid input of the `inference` pipeline.

### Deprecated

-   :wastebasket: Deprecate `MlflowDataSet` which is renamed as `MlflowArtifactDataSet` for consistency with the other datasets. It will raise a `DeprecationWarning` in this realease, and will be totally supressed in next minor release. Please update your `catalog.yml` entries accordingly as soon as possible. ([#63](https://github.com/Galileo-Galilei/kedro-mlflow/issues/63))
-   :wastebasket: Deprecate `pipeline_ml` which is renamed as `pipeline_ml_factory` to avoid confusion between a `PipelineML` instance and the helper function to create `PipelineMl` instances from Kedro `Pipeline`s.

## [0.2.1] - 2018-08-06

### Added

:memo: Many documentation improvements:

-   Add a Code of conduct
-   Add a Contributing guide
-   Refactor README.md to separate clearly from documentation
-   Fix broken links
-   Fix bad markdown rendering
-   Split old README.md information in dedicated sections

### Changed

-   :bug: Enable `pipeline_ml` to accept artifacts (encoder, binarizer...) to be "intermediary" outputs of the pipeline and not only "terminal" outputs (i.e. node outputs which are not re-used as another node input). This closes a bug discovered in a more general discussion in [#16](https://github.com/Galileo-Galilei/kedro-mlflow/issues/16).
-   :recycle: Only non-empty CLI arguments and options are logged as tags in MLflow ([#32](https://github.com/Galileo-Galilei/kedro-mlflow/issues/16))

## [0.2.0] - 2020-07-18

### Added

-   :white_check_mark: Bump the codebase test coverage to 100% to improve stability
-   :rotating_light: Improve rendering of template with a trailing newline to make them  `black`-valid
-   :sparkles: Add a `PipelineML.extract_pipeline_artifacts` methods to make artifacts retrieving easier for a given pipeline
-   :tada: Use an official kedro release (`>0.16.0, <0.17.0`) instead of the development branch

### Changed

-   :building_construction: :boom: `hooks`, `context` and `cli` folders are moved to `framework` to fit kedro new folder architecture
-   :recycle: :boom: Rename `get_mlflow_conf` in `get_mlflow_config` for consistency (with `ConfigLoader`, `KedroMlflowConfig`...)
-   :recycle: :boom: Rename keys of `KedroMlflowConfig.to_dict()` to remove the "\_opts" suffix for consistency with the `KedroMlflowConfig.from_dict` method

### Fixed

-   :see_no_evil: Add `debug` folder to gitignore for to avoid involuntary data leakage
-   :bug: Remove the inadequate warning _"You have not initialized your project yet"_ when calling `kedro mlflow init`
-   :bug: Remove useless check to see if the commands are called inside a Kedro project since the commands are dynamically displayed based on whether the call is made inside a kedro project or not
-   :bug: Fix typos in error messages
-   :bug: Fix hardcoded path to the `run.py` template
-   :bug: Make not implemented function raise a `NotImplementError` instead of failing silently
-   :bug: Fix wrong parsing when the `mlflow_tracking_uri` key of the `mlflow.yml` configuration file was an absolute local path
-   :coffin: Remove unused `KedroMlflowContextClass`
-   :bug: Force the `MlflowPipelineHook.before_pipeline_run` method to set the `mlflow_tracking_uri` to the one from the configuration to enforce configuration file to be prevalent on environment variables or current active tracking uri in interactive mode
-   :bug: Fix wrong environment parsing case when passing a conda environment as a python dictionary in `MlflowPipelineHook`
-   :bug: Fix wrong artifact logging of `MlflowDataSet` when a run was already active and the save method was called in an interactive python session.
-   :recycle: :boom: Force the user to declare an `input_name` for a `PipelineMl` object to fix difficult inference of what is the pipeline input
-   :recycle: Update `run.py` template to fit kedro new one.
-   :recycle: Force `_generate_kedro_commands` to separate an option and its arguments with a "=" sign for readibility

## [0.1.0] - 2020-04-18

### Added

-   :sparkles: Add cli `kedro mlflow init` to udpdate the template and `kedro mlflow ui` to open `mlflow` user interface with your project configuration
-   :sparkles: Add hooks `MlflowNodeHook` and `MlflowPipelineHook` for parameters autologging and model autologging
-   :sparkles: Add `MlflowDataSet` for artifacts autologging
-   :sparkles: Add `PipelineMl` class and its `pipeline_ml` factory for pipeline packaging and service

[Unreleased]: https://github.com/Galileo-Galilei/kedro-mlflow/compare/0.14.2...HEAD

[0.14.2]: https://github.com/Galileo-Galilei/kedro-mlflow/compare/0.14.1...0.14.2

[0.14.1]: https://github.com/Galileo-Galilei/kedro-mlflow/compare/0.14.0...0.14.1

[0.14.0]: https://github.com/Galileo-Galilei/kedro-mlflow/compare/0.13.4...0.14.0

[0.13.4]: https://github.com/Galileo-Galilei/kedro-mlflow/compare/0.13.3...0.13.4

[0.13.3]: https://github.com/Galileo-Galilei/kedro-mlflow/compare/0.13.2...0.13.3

[0.13.2]: https://github.com/Galileo-Galilei/kedro-mlflow/compare/0.13.1...0.13.2

[0.13.1]: https://github.com/Galileo-Galilei/kedro-mlflow/compare/0.13.0...0.13.1

[0.13.0]: https://github.com/Galileo-Galilei/kedro-mlflow/compare/0.12.2...0.13.0

[0.12.2]: https://github.com/Galileo-Galilei/kedro-mlflow/compare/0.12.1...0.12.2

[0.12.1]: https://github.com/Galileo-Galilei/kedro-mlflow/compare/0.12.0...0.12.1

[0.12.0]: https://github.com/Galileo-Galilei/kedro-mlflow/compare/0.11.10...0.12.0

[0.11.10]: https://github.com/Galileo-Galilei/kedro-mlflow/compare/0.11.9...0.11.10

[0.11.9]: https://github.com/Galileo-Galilei/kedro-mlflow/compare/0.11.8...0.11.9

[0.11.8]: https://github.com/Galileo-Galilei/kedro-mlflow/compare/0.11.7...0.11.8

[0.11.7]: https://github.com/Galileo-Galilei/kedro-mlflow/compare/0.11.6...0.11.7

[0.11.6]: https://github.com/Galileo-Galilei/kedro-mlflow/compare/0.11.5...0.11.6

[0.11.5]: https://github.com/Galileo-Galilei/kedro-mlflow/compare/0.11.4...0.11.5

[0.11.4]: https://github.com/Galileo-Galilei/kedro-mlflow/compare/0.11.3...0.11.4

[0.11.3]: https://github.com/Galileo-Galilei/kedro-mlflow/compare/0.11.2...0.11.3

[0.11.2]: https://github.com/Galileo-Galilei/kedro-mlflow/compare/0.11.1...0.11.2

[0.11.1]: https://github.com/Galileo-Galilei/kedro-mlflow/compare/0.11.0...0.11.1

[0.11.0]: https://github.com/Galileo-Galilei/kedro-mlflow/compare/0.10.0...0.11.0

[0.10.0]: https://github.com/Galileo-Galilei/kedro-mlflow/compare/0.9.0...0.10.0

[0.9.0]: https://github.com/Galileo-Galilei/kedro-mlflow/compare/0.8.1...0.9.0

[0.8.1]: https://github.com/Galileo-Galilei/kedro-mlflow/compare/0.8.0...0.8.1

[0.8.0]: https://github.com/Galileo-Galilei/kedro-mlflow/compare/0.7.6...0.8.0

[0.7.6]: https://github.com/Galileo-Galilei/kedro-mlflow/compare/0.7.5...0.7.6

[0.7.5]: https://github.com/Galileo-Galilei/kedro-mlflow/compare/0.7.4...0.7.5

[0.7.4]: https://github.com/Galileo-Galilei/kedro-mlflow/compare/0.7.3...0.7.4

[0.7.3]: https://github.com/Galileo-Galilei/kedro-mlflow/compare/0.7.2...0.7.3

[0.7.2]: https://github.com/Galileo-Galilei/kedro-mlflow/compare/0.7.1...0.7.2

[0.7.1]: https://github.com/Galileo-Galilei/kedro-mlflow/compare/0.7.0...0.7.1

[0.7.0]: https://github.com/Galileo-Galilei/kedro-mlflow/compare/0.6.0...0.7.0

[0.6.0]: https://github.com/Galileo-Galilei/kedro-mlflow/compare/0.5.0...0.6.0

[0.5.0]: https://github.com/Galileo-Galilei/kedro-mlflow/compare/0.4.1...0.5.0

[0.4.1]: https://github.com/Galileo-Galilei/kedro-mlflow/compare/0.4.0...0.4.1

[0.4.0]: https://github.com/Galileo-Galilei/kedro-mlflow/compare/0.3.0...0.4.0

[0.3.0]: https://github.com/Galileo-Galilei/kedro-mlflow/compare/0.2.1...0.3.0

[0.2.1]: https://github.com/Galileo-Galilei/kedro-mlflow/compare/0.2.0...0.2.1

[0.2.0]: https://github.com/Galileo-Galilei/kedro-mlflow/compare/0.1.0...0.2.0

[0.1.0]: https://github.com/Galileo-Galilei/kedro-mlflow/releases/tag/0.1.0<|MERGE_RESOLUTION|>--- conflicted
+++ resolved
@@ -2,17 +2,15 @@
 
 ## [Unreleased]
 
-<<<<<<< HEAD
 ### Added
 
 -   :sparkles: All datasets can now take a metadata parameter ([#625](https://github.com/Galileo-Galilei/kedro-mlflow/issues/625), [#633](https://github.com/Galileo-Galilei/kedro-mlflow/pull/633))
-=======
+
 ## [0.14.2] - 2025-02-16
 
 ### Fixed
 
 -   :bug: :construction_worker: Ensure `mlflow.yml` is package with the package distribution so that `kedro mlflow init` can find it (\[[#635](https://github.com/Galileo-Galilei/kedro-mlflow/issues/635)]).
->>>>>>> 2920a265
 
 ## [0.14.1] - 2025-02-12
 
